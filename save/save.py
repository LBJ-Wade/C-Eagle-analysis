--- conflicted
+++ resolved
@@ -86,18 +86,10 @@
             return tree  # note we discontinue iteration trough os.walk
 
 
-
 if __name__ == '__main__':
-<<<<<<< HEAD
-
-    for sim in ['ceagle', 'celr_e', 'celr_b', 'macsis']:
-        SimulationOutput(simulation_name = sim)
-
-=======
     
     output_sim = SimulationOutput(simulation_name='ceagle')
     output_sim.print_directory_tree()
->>>>>>> 72c525a3
 
 
 
